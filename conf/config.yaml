defaults:
  - _self_
  - dset: musdb44
  - svd: default
  - variant: default
  - override hydra/hydra_logging: colorlog
  - override hydra/job_logging: colorlog

dummy:
dset:
  musdb: /mnt/parscratch/users/aca22cyy/musdb18hq
<<<<<<< HEAD
=======
  musdb_processed: /mnt/parscratch/users/aca22cyy/musdb18hq_processed
>>>>>>> a871079c
  musdb_samplerate: 44100
  use_musdb: true   # set to false to not use musdb as training data.
  wav:  # path to custom wav dataset
  wav2:  # second custom wav dataset
  segment: 11
  shift: 1
  train_valid: false
  full_cv: true
  samplerate: 44100
  channels: 2
  normalize: true
  metadata: ./metadata
  sources: ['drums', 'bass', 'other', 'vocals']
  valid_samples: # valid dataset size
  backend: null   # if provided select torchaudio backend.

test:
  save: False
  best: True
  workers: 2
  every: 20
  split: true
  shifts: 1
  overlap: 0.25
  sdr: true
  metric: 'loss'  # metric used for best model selection on the valid set, can also be nsdr
  nonhq:   # path to non hq MusDB for evaluation

epochs: 360
batch_size: 64
max_batches:  # limit the number of batches per epoch, useful for debugging
              # or if your dataset is gigantic.
optim:
  lr: 3e-4
  momentum: 0.9
  beta2: 0.999
  loss: l1    # l1 or mse
  optim: adam
  weight_decay: 0
  clip_grad: 0

seed: 42
debug: false
valid_apply: true
flag:
save_every:
weights: [1., 1., 1., 1.]  # weights over each source for the training/valid loss.

augment:
  shift_same: false
  repitch:
    proba: 0.2
    max_tempo: 12
  remix:
    proba: 1
    group_size: 4
  scale:
    proba: 1
    min: 0.25
    max: 1.25
  flip: true

continue_from:  # continue from other XP, give the XP Dora signature.
continue_pretrained:   # signature of a pretrained XP, this cannot be a bag of models.
pretrained_repo:   # repo for pretrained model (default is official AWS)
continue_best: true
continue_opt: false

misc:
  num_workers: 10
  num_prints: 4
  show: false
  verbose: false

# List of decay for EMA at batch or epoch level, e.g. 0.999.
# Batch level EMA are kept on GPU for speed.
ema:
  epoch: []
  batch: []

use_train_segment: true  # to remove
model_segment:  # override the segment parameter for the model, usually 4 times the training segment.
model: demucs  # see demucs/train.py for the possibilities, and config for each model hereafter.
demucs:  # see demucs/demucs.py for a detailed description
  # Channels
  channels: 64
  growth: 2
  # Main structure
  depth: 6
  rewrite: true
  lstm_layers: 0
  # Convolutions
  kernel_size: 8
  stride: 4
  context: 1
  # Activations
  gelu: true
  glu: true
  # Normalization
  norm_groups: 4
  norm_starts: 4
  # DConv residual branch
  dconv_depth: 2
  dconv_mode: 1  # 1 = branch in encoder, 2 = in decoder, 3 = in both.
  dconv_comp: 4
  dconv_attn: 4
  dconv_lstm: 4
  dconv_init: 1e-4
  # Pre/post treatment
  resample: true
  normalize: false
  # Weight init
  rescale: 0.1

hdemucs:  # see demucs/hdemucs.py for a detailed description
  # Channels
  channels: 48
  channels_time:
  growth: 2
  # STFT
  nfft: 4096
  wiener_iters: 0
  end_iters: 0
  wiener_residual: false
  cac: true
  # Main structure
  depth: 6
  rewrite: true
  hybrid: true
  hybrid_old: false
  # Frequency Branch
  multi_freqs: []
  multi_freqs_depth: 3
  freq_emb: 0.2
  emb_scale: 10
  emb_smooth: true
  # Convolutions
  kernel_size: 8
  stride: 4
  time_stride: 2
  context: 1
  context_enc: 0
  # normalization
  norm_starts: 4
  norm_groups: 4
  # DConv residual branch
  dconv_mode: 1
  dconv_depth: 2
  dconv_comp: 4
  dconv_attn: 4
  dconv_lstm: 4
  dconv_init: 1e-3
  # Weight init
  rescale: 0.1

# Torchaudio implementation of HDemucs
torch_hdemucs:
# Channels
  channels: 48
  growth: 2
  # STFT
  nfft: 4096
  # Main structure
  depth: 6
  freq_emb: 0.2
  emb_scale: 10
  emb_smooth: true
  # Convolutions
  kernel_size: 8
  stride: 4
  time_stride: 2
  context: 1
  context_enc: 0
  # normalization
  norm_starts: 4
  norm_groups: 4
  # DConv residual branch
  dconv_depth: 2
  dconv_comp: 4
  dconv_attn: 4
  dconv_lstm: 4
  dconv_init: 1e-3

htdemucs:  # see demucs/htdemucs.py for a detailed description
  # Channels
  channels: 48
  channels_time:
  growth: 2
  # STFT
  nfft: 4096
  wiener_iters: 0
  end_iters: 0
  wiener_residual: false
  cac: true
  # Main structure
  depth: 4
  rewrite: true
  # Frequency Branch
  multi_freqs: []
  multi_freqs_depth: 3
  freq_emb: 0.2
  emb_scale: 10
  emb_smooth: true
  # Convolutions
  kernel_size: 8
  stride: 4
  time_stride: 2
  context: 1
  context_enc: 0
  # normalization
  norm_starts: 4
  norm_groups: 4
  # DConv residual branch
  dconv_mode: 1
  dconv_depth: 2
  dconv_comp: 8
  dconv_init: 1e-3
  # Before the Transformer
  bottom_channels: 0
  # CrossTransformer
  # ------ Common to all
  # Regular parameters
  t_layers: 5
  t_hidden_scale: 4.0
  t_heads: 8
  t_dropout: 0.0
  t_layer_scale: True
  t_gelu: True
  # ------------- Positional Embedding
  t_emb: sin
  t_max_positions: 10000 # for the scaled embedding
  t_max_period: 10000.0
  t_weight_pos_embed: 1.0
  t_cape_mean_normalize: True
  t_cape_augment: True
  t_cape_glob_loc_scale: [5000.0, 1.0, 1.4]
  t_sin_random_shift: 0
  # ------------- norm before a transformer encoder
  t_norm_in: True
  t_norm_in_group: False
  # ------------- norm inside the encoder
  t_group_norm: False
  t_norm_first: True
  t_norm_out: True
  # ------------- optim
  t_weight_decay: 0.0
  t_lr:
  # ------------- sparsity
  t_sparse_self_attn: False
  t_sparse_cross_attn: False
  t_mask_type: diag
  t_mask_random_seed: 42
  t_sparse_attn_window: 400
  t_global_window: 100
  t_sparsity: 0.95
  t_auto_sparsity: False
  # Cross Encoder First (False)
  t_cross_first: False
  # Weight init
  rescale: 0.1

svd:  # see svd.py for documentation
  penalty: 0
  min_size: 0.1
  dim: 1
  niters: 2
  powm: false
  proba: 1
  conv_only: false
  convtr: false
  bs: 1

quant:  # quantization hyper params
  diffq:    # diffq penalty, typically 1e-4 or 3e-4
  qat:      # use QAT with a fixed number of bits (not as good as diffq)
  min_size: 0.2
  group_size: 8

dora:
  dir: outputs
  exclude: ["misc.*", "slurm.*", 'test.reval', 'flag', 'dset.backend']

slurm:
  time: 4320
  constraint: volta32gb
  setup: ['module load cudnn/v8.4.1.50-cuda.11.6 NCCL/2.11.4-6-cuda.11.6 cuda/11.6']

# Hydra config
hydra:
  job_logging:
    formatters:
      colorlog:
        datefmt: "%m-%d %H:%M:%S"<|MERGE_RESOLUTION|>--- conflicted
+++ resolved
@@ -9,10 +9,7 @@
 dummy:
 dset:
   musdb: /mnt/parscratch/users/aca22cyy/musdb18hq
-<<<<<<< HEAD
-=======
   musdb_processed: /mnt/parscratch/users/aca22cyy/musdb18hq_processed
->>>>>>> a871079c
   musdb_samplerate: 44100
   use_musdb: true   # set to false to not use musdb as training data.
   wav:  # path to custom wav dataset
